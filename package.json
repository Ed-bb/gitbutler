--- conflicted
+++ resolved
@@ -24,9 +24,8 @@
 		"rustfmt": "cargo +nightly fmt -- --config-path rustfmt-nightly.toml"
 	},
 	"devDependencies": {
-<<<<<<< HEAD
 		"@eslint/js": "^9.5.0",
-		"@tauri-apps/cli": "^1.5.13",
+		"@tauri-apps/cli": "^1.6.0",
 		"@types/eslint__js": "^8.42.3",
 		"@typescript-eslint/parser": "^7.13.1",
 		"eslint": "^9.5.0",
@@ -42,8 +41,5 @@
 		"turbo": "^2.0.6",
 		"typescript": "5.4.5",
 		"typescript-eslint": "^7.13.1"
-=======
-		"@tauri-apps/cli": "^1.6.0"
->>>>>>> ab941cb3
 	}
 }