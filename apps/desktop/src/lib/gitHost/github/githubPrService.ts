import { GitHubPrMonitor } from './githubPrMonitor';
import { DEFAULT_HEADERS } from './headers';
import { ghResponseToInstance, parseGitHubDetailedPullRequest } from './types';
import { sleep } from '$lib/utils/sleep';
import posthog from 'posthog-js';
import { writable } from 'svelte/store';
import type { GitHostPrService } from '$lib/gitHost/interface/gitHostPrService';
import type {
	CreatePullRequestArguments,
	DetailedPullRequest,
	MergeMethod,
	PullRequest
} from '$lib/gitHost/interface/types';
import type { RepoInfo } from '$lib/url/gitUrl';
import type { Octokit } from '@octokit/rest';

export class GitHubPrService implements GitHostPrService {
	loading = writable(false);

	constructor(
		private octokit: Octokit,
		private repo: RepoInfo,
<<<<<<< HEAD
		private baseBranch: string,
		private upstreamName: string
	) {}

	async createPr({ title, body, draft }: CreatePullRequestArguments): Promise<PullRequest> {
=======
		private usePullRequestTemplate?: Persisted<boolean>,
		private pullRequestTemplatePath?: Persisted<string>
	) {}

	async createPr(
		title: string,
		body: string,
		draft: boolean,
		baseBranchName: string,
		upstreamName: string
	): Promise<PullRequest> {
>>>>>>> 4ddc6a9a
		this.loading.set(true);
		const request = async () => {
			const resp = await this.octokit.rest.pulls.create({
				owner: this.repo.owner,
				repo: this.repo.name,
				head: upstreamName,
				base: baseBranchName,
				title,
				body,
				draft
			});
			return ghResponseToInstance(resp.data);
		};

		let attempts = 0;
		let lastError: any;
		let pr: PullRequest | undefined;

		// Use retries since request can fail right after branch push.
		while (attempts < 4) {
			try {
				pr = await request();
				posthog.capture('PR Successful');
				return pr;
			} catch (err: any) {
				lastError = err;
				attempts++;
				await sleep(500);
			} finally {
				this.loading.set(false);
			}
		}
		throw lastError;
	}

	async get(prNumber: number): Promise<DetailedPullRequest> {
		const resp = await this.octokit.pulls.get({
			headers: DEFAULT_HEADERS,
			owner: this.repo.owner,
			repo: this.repo.name,
			pull_number: prNumber
		});
		return parseGitHubDetailedPullRequest(resp.data);
	}

	async merge(method: MergeMethod, prNumber: number) {
		await this.octokit.pulls.merge({
			owner: this.repo.owner,
			repo: this.repo.name,
			pull_number: prNumber,
			merge_method: method
		});
	}

	prMonitor(prNumber: number): GitHubPrMonitor {
		return new GitHubPrMonitor(this, prNumber);
	}
}<|MERGE_RESOLUTION|>--- conflicted
+++ resolved
@@ -19,16 +19,7 @@
 
 	constructor(
 		private octokit: Octokit,
-		private repo: RepoInfo,
-<<<<<<< HEAD
-		private baseBranch: string,
-		private upstreamName: string
-	) {}
-
-	async createPr({ title, body, draft }: CreatePullRequestArguments): Promise<PullRequest> {
-=======
-		private usePullRequestTemplate?: Persisted<boolean>,
-		private pullRequestTemplatePath?: Persisted<string>
+		private repo: RepoInfo
 	) {}
 
 	async createPr(
@@ -38,7 +29,6 @@
 		baseBranchName: string,
 		upstreamName: string
 	): Promise<PullRequest> {
->>>>>>> 4ddc6a9a
 		this.loading.set(true);
 		const request = async () => {
 			const resp = await this.octokit.rest.pulls.create({
