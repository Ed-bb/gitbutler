import { GitHubBranch } from './githubBranch';
import { GitHubChecksMonitor } from './githubChecksMonitor';
import { GitHubListingService } from './githubListingService';
import { GitHubPrService } from './githubPrService';
import { invoke } from '$lib/backend/ipc';
import { showToast } from '$lib/notifications/toasts';
import { Octokit } from '@octokit/rest';
import type { ProjectMetrics } from '$lib/metrics/projectMetrics';
import type { RepoInfo } from '$lib/url/gitUrl';
import type { GitHost } from '../interface/gitHost';
import type { GitHostArguments } from '../interface/types';

export const GITHUB_DOMAIN = 'github.com';

export class GitHub implements GitHost {
	private baseUrl: string;
	private repo: RepoInfo;
	private baseBranch: string;
	private forkStr?: string;
	private octokit?: Octokit;
	private projectMetrics?: ProjectMetrics;

	constructor({
		repo,
		baseBranch,
		forkStr,
		octokit,
		projectMetrics
	}: GitHostArguments & {
		octokit?: Octokit;
		projectMetrics?: ProjectMetrics;
	}) {
		this.baseUrl = `https://${GITHUB_DOMAIN}/${repo.owner}/${repo.name}`;
		this.repo = repo;
		this.baseBranch = baseBranch;
		this.forkStr = forkStr;
		this.octokit = octokit;
		this.projectMetrics = projectMetrics;
	}

	listService() {
		if (!this.octokit) {
			return;
		}
		return new GitHubListingService(this.octokit, this.repo, this.projectMetrics);
	}

	prService() {
		if (!this.octokit) {
			return;
		}
<<<<<<< HEAD
		return new GitHubPrService(this.octokit, this.repo, baseBranch, upstreamName);
=======
		return new GitHubPrService(
			this.octokit,
			this.repo,
			this.usePullRequestTemplate,
			this.pullRequestTemplatePath
		);
>>>>>>> 4ddc6a9a
	}

	checksMonitor(sourceBranch: string) {
		if (!this.octokit) {
			return;
		}
		return new GitHubChecksMonitor(this.octokit, this.repo, sourceBranch);
	}

	branch(name: string) {
		if (!this.baseBranch) {
			return;
		}
		return new GitHubBranch(name, this.baseBranch, this.baseUrl, this.forkStr);
	}

	commitUrl(id: string): string {
		return `${this.baseUrl}/commit/${id}`;
	}

	async getPrTemplateContent(path: string) {
		try {
			const fileContents: string | undefined = await invoke('get_pr_template_contents', { path });
			return fileContents;
		} catch (err) {
			console.error(`Error reading pull request template at path: ${path}`, err);

			showToast({
				title: 'Failed to read pull request template',
				message: `Could not read: \`${path}\`.`,
				style: 'neutral'
			});
		}
	}

	async getAvailablePrTemplates(path: string): Promise<string[] | undefined> {
		// TODO: Find a workaround to avoid this dynamic import
		// https://github.com/sveltejs/kit/issues/905
		const { join } = await import('@tauri-apps/api/path');
		const targetPath = await join(path, '.github');

		const availableTemplates: string[] | undefined = await invoke(
			'get_available_github_pr_templates',
			{ path: targetPath }
		);

		return availableTemplates;
	}
}<|MERGE_RESOLUTION|>--- conflicted
+++ resolved
@@ -49,16 +49,14 @@
 		if (!this.octokit) {
 			return;
 		}
-<<<<<<< HEAD
-		return new GitHubPrService(this.octokit, this.repo, baseBranch, upstreamName);
-=======
 		return new GitHubPrService(
 			this.octokit,
 			this.repo,
+			baseBranch,
+			upstreamName,
 			this.usePullRequestTemplate,
 			this.pullRequestTemplatePath
 		);
->>>>>>> 4ddc6a9a
 	}
 
 	checksMonitor(sourceBranch: string) {
