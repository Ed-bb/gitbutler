<script lang="ts">
	import { getNameNormalizationServiceContext } from '$lib/branches/nameNormalizationService';
	import { getGitHost } from '$lib/gitHost/interface/gitHost';
	import { getContextStore } from '$lib/utils/context';
	import { openExternalUrl } from '$lib/utils/url';
	import { VirtualBranch } from '$lib/vbranches/types';
<<<<<<< HEAD
	import Button from '@gitbutler/ui/inputs/Button.svelte';
=======
	import Button from '@gitbutler/ui/Button.svelte';
>>>>>>> aaf933f4

	const {
		isUnapplied = false,
		hasIntegratedCommits = false,
		isLaneCollapsed,
		remoteExists
	}: {
		isUnapplied?: boolean;
		hasIntegratedCommits?: boolean;
		isLaneCollapsed: boolean;
		remoteExists: boolean;
	} = $props();

	const branch = getContextStore(VirtualBranch);
	const upstreamName = $derived($branch.upstreamName);
	const gitHost = getGitHost();
	const gitHostBranch = $derived(upstreamName ? $gitHost?.branch(upstreamName) : undefined);

	const nameNormalizationService = getNameNormalizationServiceContext();

	let normalizedBranchName: string | undefined = $state();

	$effect(() => {
		nameNormalizationService
			.normalize($branch.displayName)
			.then((name) => {
				normalizedBranchName = name;
			})
			.catch((e) => {
				console.error('Failed to normalize branch name', e);
			});
	});
</script>

{#if !remoteExists}
	{#if hasIntegratedCommits}
		<Button
			clickable={false}
			size="tag"
			icon="pr-small"
			style="success"
			kind="solid"
			help="These changes have been integrated upstream, update your workspace to make this lane disappear."
			reversedDirection>Integrated</Button
		>
	{:else}
		<Button
			clickable={false}
			size="tag"
			icon="virtual-branch-small"
			style="neutral"
			help="These changes are in your working directory."
			reversedDirection>Virtual</Button
		>
	{/if}
	{#if !isUnapplied && !isLaneCollapsed}
		{#await normalizedBranchName then name}
			<Button
				clickable={false}
				size="tag"
				style="neutral"
				shrinkable
				disabled
				help="Branch name that will be used when pushing. You can change it from the lane menu."
			>
				{name}
			</Button>
		{/await}
	{/if}
{:else}
	<Button
		clickable={false}
		size="tag"
		style="neutral"
		kind="solid"
		icon="remote-branch-small"
		help="At least some of your changes have been pushed"
		reversedDirection>Remote</Button
	>
	<Button
		size="tag"
		icon="open-link"
		style="ghost"
		outline
		shrinkable
		onclick={(e) => {
			const url = gitHostBranch?.url;
			if (url) openExternalUrl(url);
			e.preventDefault();
			e.stopPropagation();
		}}
	>
		{isLaneCollapsed ? 'View branch' : $branch.displayName}
	</Button>
{/if}<|MERGE_RESOLUTION|>--- conflicted
+++ resolved
@@ -4,11 +4,7 @@
 	import { getContextStore } from '$lib/utils/context';
 	import { openExternalUrl } from '$lib/utils/url';
 	import { VirtualBranch } from '$lib/vbranches/types';
-<<<<<<< HEAD
 	import Button from '@gitbutler/ui/inputs/Button.svelte';
-=======
-	import Button from '@gitbutler/ui/Button.svelte';
->>>>>>> aaf933f4
 
 	const {
 		isUnapplied = false,
