<script lang="ts">
	import { GitConfigService } from '$lib/backend/gitConfigService';
	import { Project, ProjectService } from '$lib/backend/projects';
	import SectionCard from '$lib/components/SectionCard.svelte';
	import SectionCardDisclaimer from '$lib/components/SectionCardDisclaimer.svelte';
	import { projectRunCommitHooks } from '$lib/config/config';
	import Select from '$lib/select/Select.svelte';
	import SelectItem from '$lib/select/SelectItem.svelte';
	import Section from '$lib/settings/Section.svelte';
	import InfoMessage from '$lib/shared/InfoMessage.svelte';
	import Link from '$lib/shared/Link.svelte';
	import TextBox from '$lib/shared/TextBox.svelte';
	import Toggle from '$lib/shared/Toggle.svelte';
	import { getContext } from '$lib/utils/context';
<<<<<<< HEAD
	import Button from '@gitbutler/ui/inputs/Button.svelte';
=======
	import Button from '@gitbutler/ui/Button.svelte';
>>>>>>> aaf933f4
	import { invoke } from '@tauri-apps/api/tauri';
	import { onMount } from 'svelte';

	const projectService = getContext(ProjectService);
	const project = getContext(Project);

	let snaphotLinesThreshold = project?.snapshot_lines_threshold || 20; // when undefined, the default is 20
	let allowForcePushing = project?.ok_with_force_push;
	let omitCertificateCheck = project?.omit_certificate_check;
	let useNewLocking = project?.use_new_locking || false;
	let ignoreProjectSemaphore = project?.ignore_project_semaphore || false;
	let signCommits = false;

	const gitConfig = getContext(GitConfigService);
	const runCommitHooks = projectRunCommitHooks(project.id);

	async function setWithForcePush(value: boolean) {
		project.ok_with_force_push = value;
		await projectService.updateProject(project);
	}

	async function setOmitCertificateCheck(value: boolean | undefined) {
		project.omit_certificate_check = !!value;
		await projectService.updateProject(project);
	}

	async function setSnapshotLinesThreshold(value: number) {
		project.snapshot_lines_threshold = value;
		await projectService.updateProject(project);
	}

	async function setSignCommits(targetState: boolean) {
		signCommits = targetState;
		await gitConfig.setGbConfig(project.id, { signCommits: targetState });
	}

	// gpg.format
	let signingFormat = 'openpgp';
	// user.signingkey
	let signingKey = '';
	// gpg.ssh.program / gpg.program
	let signingProgram = '';

	const signingFormatOptions = [
		{
			label: 'GPG',
			value: 'openpgp'
		},
		{
			label: 'SSH',
			value: 'ssh'
		}
	];

	let checked = false;
	let loading = true;
	let signCheckResult = false;
	let errorMessage = '';

	async function checkSigning() {
		checked = true;
		loading = true;
		await invoke('check_signing_settings', { id: project.id })
			.then((_) => {
				signCheckResult = true;
			})
			.catch((err) => {
				console.error('Error checking signing:', err);
				console.log(err.message);
				errorMessage = err.message;
				signCheckResult = false;
			});
		loading = false;
	}

	async function updateSigningInfo() {
		let signUpdate = {
			signingFormat: signingFormat,
			signingKey: signingKey,
			gpgProgram: signingFormat === 'openpgp' ? signingProgram : '',
			gpgSshProgram: signingFormat === 'ssh' ? signingProgram : ''
		};
		await gitConfig.setGbConfig(project.id, signUpdate);
	}

	async function setUseNewLocking(value: boolean) {
		project.use_new_locking = value;
		await projectService.updateProject(project);
	}
	async function setIgnoreProjectSemaphore(value: boolean) {
		project.ignore_project_semaphore = value;
		await projectService.updateProject(project);
	}

	$: setUseNewLocking(useNewLocking);
	$: setIgnoreProjectSemaphore(ignoreProjectSemaphore);

	onMount(async () => {
		let gitConfigSettings = await gitConfig.getGbConfig(project.id);
		signCommits = gitConfigSettings.signCommits || false;
		signingFormat = gitConfigSettings.signingFormat || 'openpgp';
		signingKey = gitConfigSettings.signingKey || '';
		if (signingFormat === 'openpgp') {
			signingProgram = gitConfigSettings.gpgProgram || '';
		} else {
			signingProgram = gitConfigSettings.gpgSshProgram || '';
		}
	});

	async function handleSignCommitsClick(event: MouseEvent) {
		await setSignCommits((event.target as HTMLInputElement)?.checked);
	}

	async function handleAllowForcePushClick(event: MouseEvent) {
		await setWithForcePush((event.target as HTMLInputElement)?.checked);
	}

	async function handleOmitCertificateCheckClick(event: MouseEvent) {
		await setOmitCertificateCheck((event.target as HTMLInputElement)?.checked);
	}
</script>

<Section spacer>
	<svelte:fragment slot="title">Commit signing</svelte:fragment>
	<svelte:fragment slot="description">
		Use GPG or SSH to sign your commits so they can be verified as authentic.
	</svelte:fragment>
	<SectionCard orientation="row" labelFor="signCommits">
		<svelte:fragment slot="title">Sign commits</svelte:fragment>
		<svelte:fragment slot="caption">
			GitButler will sign commits as per your git configuration.
		</svelte:fragment>
		<svelte:fragment slot="actions">
			<Toggle id="signCommits" checked={signCommits} on:click={handleSignCommitsClick} />
		</svelte:fragment>
	</SectionCard>
	{#if signCommits}
		<SectionCard orientation="column">
			<Select
				value={signingFormat}
				options={signingFormatOptions}
				label="Signing format"
				onselect={(value) => {
					signingFormat = value;
					updateSigningInfo();
				}}
			>
				{#snippet itemSnippet({ item, highlighted })}
					<SelectItem selected={item.value === signingFormat} {highlighted}>
						{item.label}
					</SelectItem>
				{/snippet}
			</Select>

			<TextBox
				label="Signing key"
				bind:value={signingKey}
				required
				on:change={updateSigningInfo}
				placeholder="ex: /Users/bob/.ssh/id_rsa.pub"
			/>

			<TextBox
				label="Signing program (optional)"
				bind:value={signingProgram}
				on:change={updateSigningInfo}
				placeholder="ex: /Applications/1Password.app/Contents/MacOS/op-ssh-sign"
			/>

			{#if checked}
				<InfoMessage
					style={loading ? 'neutral' : signCheckResult ? 'success' : 'error'}
					filled
					outlined={false}
				>
					<svelte:fragment slot="title">
						{#if loading}
							<p>Checking signing</p>
						{:else if signCheckResult}
							<p>Signing is working correctly</p>
						{:else}
							<p>Signing is not working correctly</p>
							<pre>{errorMessage}</pre>
						{/if}
					</svelte:fragment>
				</InfoMessage>
			{/if}

			<Button style="pop" kind="solid" wide icon="item-tick" onclick={checkSigning}>
				{#if !checked}
					Test signing
				{:else}
					Re-test signing
				{/if}
			</Button>
			<SectionCardDisclaimer>
				Signing commits can allow other people to verify your commits if you publish the public
				version of your signing key.
				<Link href="https://docs.gitbutler.com/features/virtual-branches/verifying-commits"
					>Read more</Link
				> about commit signing and verification.
			</SectionCardDisclaimer>
		</SectionCard>
	{/if}
</Section>

<Section spacer>
	<svelte:fragment slot="title">Preferences</svelte:fragment>
	<svelte:fragment slot="description">
		Other settings to customize your GitButler experience.
	</svelte:fragment>

	<SectionCard orientation="row" labelFor="allowForcePush">
		<svelte:fragment slot="title">Allow force pushing</svelte:fragment>
		<svelte:fragment slot="caption">
			Force pushing allows GitButler to override branches even if they were pushed to remote.
			GitButler will never force push to the target branch.
		</svelte:fragment>
		<svelte:fragment slot="actions">
			<Toggle
				id="allowForcePush"
				checked={allowForcePushing}
				on:click={handleAllowForcePushClick}
			/>
		</svelte:fragment>
	</SectionCard>

	<SectionCard orientation="row" labelFor="omitCertificateCheck">
		<svelte:fragment slot="title">Ignore host certificate checks</svelte:fragment>
		<svelte:fragment slot="caption">
			Enabling this will ignore host certificate checks when authenticating with ssh.
		</svelte:fragment>
		<svelte:fragment slot="actions">
			<Toggle
				id="omitCertificateCheck"
				checked={omitCertificateCheck}
				on:click={handleOmitCertificateCheckClick}
			/>
		</svelte:fragment>
	</SectionCard>

	<SectionCard labelFor="runHooks" orientation="row">
		<svelte:fragment slot="title">Run commit hooks</svelte:fragment>
		<svelte:fragment slot="caption">
			Enabling this will run any git pre and post commit hooks you have configured in your
			repository.
		</svelte:fragment>
		<svelte:fragment slot="actions">
			<Toggle id="runHooks" bind:checked={$runCommitHooks} />
		</svelte:fragment>
	</SectionCard>

	<SectionCard orientation="row" centerAlign>
		<svelte:fragment slot="title">Snapshot lines threshold</svelte:fragment>
		<svelte:fragment slot="caption">
			The number of lines that trigger a snapshot when saving.
		</svelte:fragment>

		<svelte:fragment slot="actions">
			<TextBox
				type="number"
				width={100}
				textAlign="center"
				value={snaphotLinesThreshold?.toString()}
				minVal={5}
				maxVal={1000}
				showCountActions
				on:change={(e) => {
					setSnapshotLinesThreshold(parseInt(e.detail));
				}}
			/>
		</svelte:fragment>
	</SectionCard>

	<SectionCard labelFor="useNewLocking" orientation="row">
		<svelte:fragment slot="title">Use new experimental hunk locking algorithm</svelte:fragment>
		<svelte:fragment slot="caption">
			This new hunk locking algorithm is still in the testing phase but should more accurately catch
			locks and subsequently cause fewer errors.
		</svelte:fragment>
		<svelte:fragment slot="actions">
			<Toggle id="useNewLocking" bind:checked={useNewLocking} />
		</svelte:fragment>
	</SectionCard>

	<SectionCard labelFor="ignoreProjectSemaphore" orientation="row">
		<svelte:fragment slot="title">Disable project semaphore usage</svelte:fragment>
		<svelte:fragment slot="caption">
			This is an experimental setting used to test if the project semaphore used in the GitButler
			app API is necessary, or if it can be removed.
		</svelte:fragment>
		<svelte:fragment slot="actions">
			<Toggle id="ignoreProjectSemaphore" bind:checked={ignoreProjectSemaphore} />
		</svelte:fragment>
	</SectionCard>
</Section><|MERGE_RESOLUTION|>--- conflicted
+++ resolved
@@ -12,11 +12,7 @@
 	import TextBox from '$lib/shared/TextBox.svelte';
 	import Toggle from '$lib/shared/Toggle.svelte';
 	import { getContext } from '$lib/utils/context';
-<<<<<<< HEAD
 	import Button from '@gitbutler/ui/inputs/Button.svelte';
-=======
-	import Button from '@gitbutler/ui/Button.svelte';
->>>>>>> aaf933f4
 	import { invoke } from '@tauri-apps/api/tauri';
 	import { onMount } from 'svelte';
 
