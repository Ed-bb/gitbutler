<script lang="ts">
	import { Project, ProjectService } from '$lib/backend/projects';
	import AiPromptSelect from '$lib/components/AIPromptSelect.svelte';
	import SectionCard from '$lib/components/SectionCard.svelte';
	import WelcomeSigninAction from '$lib/components/WelcomeSigninAction.svelte';
	import { projectAiGenEnabled } from '$lib/config/config';
	import Section from '$lib/settings/Section.svelte';
	import Link from '$lib/shared/Link.svelte';
	import Spacer from '$lib/shared/Spacer.svelte';
	import Toggle from '$lib/shared/Toggle.svelte';
	import { UserService } from '$lib/stores/user';
	import { getContext } from '$lib/utils/context';
	import * as toasts from '$lib/utils/toasts';
<<<<<<< HEAD
	import Button from '@gitbutler/ui/inputs/Button.svelte';
=======
	import Button from '@gitbutler/ui/Button.svelte';
>>>>>>> aaf933f4
	import { onMount } from 'svelte';
	import { goto } from '$app/navigation';
	import { PUBLIC_API_BASE_URL } from '$env/static/public';

	const userService = getContext(UserService);
	const projectService = getContext(ProjectService);
	const project = getContext(Project);
	const user = userService.user;

	const aiGenEnabled = projectAiGenEnabled(project.id);

	onMount(async () => {
		if (!project?.api) return;
		if (!$user) return;
		const cloudProject = await projectService.getCloudProject(
			$user.access_token,
			project.api.repository_id
		);
		if (cloudProject === project.api) return;
		project.api = { ...cloudProject, sync: project.api.sync, sync_code: project.api.sync_code };
		projectService.updateProject(project);
	});

	async function onSyncChange(sync: boolean) {
		if (!$user) return;
		try {
			const cloudProject =
				project.api ??
				(await projectService.createCloudProject($user.access_token, {
					name: project.title,
					description: project.description,
					uid: project.id
				}));
			project.api = { ...cloudProject, sync, sync_code: project.api?.sync_code };
			projectService.updateProject(project);
		} catch (error) {
			console.error(`Failed to update project sync status: ${error}`);
			toasts.error('Failed to update project sync status');
		}
	}
	// These functions are disgusting
	async function onSyncCodeChange(sync_code: boolean) {
		if (!$user) return;
		try {
			const cloudProject =
				project.api ??
				(await projectService.createCloudProject($user.access_token, {
					name: project.title,
					description: project.description,
					uid: project.id
				}));
			project.api = { ...cloudProject, sync: project.api?.sync || false, sync_code: sync_code };
			projectService.updateProject(project);
		} catch (error) {
			console.error(`Failed to update project sync status: ${error}`);
			toasts.error('Failed to update project sync status');
		}
	}
</script>

{#if !$user}
	<WelcomeSigninAction />
	<Spacer />
{/if}

<Section spacer>
	<svelte:fragment slot="title">AI options</svelte:fragment>
	<svelte:fragment slot="description">
		GitButler supports the use of OpenAI and Anthropic to provide commit message and branch name
		generation. This works either through GitButler's API or in a bring your own key configuration
		and can be configured in the main preferences screen.
	</svelte:fragment>

	<div class="options">
		<SectionCard labelFor="aiGenEnabled" orientation="row">
			<svelte:fragment slot="title">Enable branch and commit message generation</svelte:fragment>
			<svelte:fragment slot="caption">
				If enabled, diffs will be sent to OpenAI or Anthropic's servers when pressing the "Generate
				message" and "Generate branch name" button.
			</svelte:fragment>
			<svelte:fragment slot="actions">
				<Toggle
					id="aiGenEnabled"
					checked={$aiGenEnabled}
					on:click={() => {
						$aiGenEnabled = !$aiGenEnabled;
					}}
				/>
			</svelte:fragment>
		</SectionCard>
	</div>

	<SectionCard>
		<svelte:fragment slot="title">Custom prompts</svelte:fragment>

		<AiPromptSelect promptUse="commits" />
		<AiPromptSelect promptUse="branches" />

		<Spacer margin={8} />

		<p class="text-base-body-12">
			You can apply your own custom prompts to the project. By default, the project uses GitButler
			prompts, but you can create your own prompts in the general settings.
		</p>
		<Button style="ghost" outline icon="edit-text" onclick={async () => await goto('/settings/ai')}
			>Customize prompts</Button
		>
	</SectionCard>
</Section>

{#if $user?.role === 'admin'}
	<Section spacer>
		<svelte:fragment slot="title">Full data synchronization</svelte:fragment>

		<SectionCard labelFor="historySync" orientation="row">
			<svelte:fragment slot="caption">
				Sync this project's operations log with GitButler Web services. The operations log includes
				snapshots of the repository state, including non-committed code changes.
			</svelte:fragment>
			<svelte:fragment slot="actions">
				<Toggle
					id="historySync"
					checked={project.api?.sync || false}
					on:click={async (e) => await onSyncChange(!!e.detail)}
				/>
			</svelte:fragment>
		</SectionCard>
		<SectionCard labelFor="historySync" orientation="row">
			<svelte:fragment slot="caption">
				Sync this repository's branches with the GitButler Remote.
			</svelte:fragment>
			<svelte:fragment slot="actions">
				<Toggle
					id="historySync"
					checked={project.api?.sync_code || false}
					on:click={async (e) => await onSyncCodeChange(!!e.detail)}
				/>
			</svelte:fragment>
		</SectionCard>

		{#if project.api}
			<div class="api-link">
				<Link
					target="_blank"
					rel="noreferrer"
					href="{PUBLIC_API_BASE_URL}projects/{project.api?.repository_id}"
					>Go to GitButler Cloud Project</Link
				>
			</div>
		{/if}
	</Section>
{/if}

<style lang="postcss">
	.options {
		display: flex;
		flex-direction: column;
		gap: 8px;
	}

	.api-link {
		display: flex;
		justify-content: flex-end;
	}
</style><|MERGE_RESOLUTION|>--- conflicted
+++ resolved
@@ -11,11 +11,7 @@
 	import { UserService } from '$lib/stores/user';
 	import { getContext } from '$lib/utils/context';
 	import * as toasts from '$lib/utils/toasts';
-<<<<<<< HEAD
 	import Button from '@gitbutler/ui/inputs/Button.svelte';
-=======
-	import Button from '@gitbutler/ui/Button.svelte';
->>>>>>> aaf933f4
 	import { onMount } from 'svelte';
 	import { goto } from '$app/navigation';
 	import { PUBLIC_API_BASE_URL } from '$env/static/public';
