<script lang="ts">
	import SectionCard from '$lib/components/SectionCard.svelte';
	import { UserService } from '$lib/stores/user';
	import { getContext } from '$lib/utils/context';
<<<<<<< HEAD
	import Icon from '@gitbutler/ui/icon/Icon.svelte';
	import Button from '@gitbutler/ui/inputs/Button.svelte';
=======
	import Button from '@gitbutler/ui/Button.svelte';
	import Icon from '@gitbutler/ui/Icon.svelte';
>>>>>>> aaf933f4

	interface Props {
		title?: string;
		message?: string;
	}

	const userService = getContext(UserService);
	const loading = userService.loading;

	const {
		title = 'Authorization Required',
		message = 'You need to authorize GitButler to access this service.'
	}: Props = $props();
</script>

<SectionCard orientation="row">
	<svelte:fragment slot="iconSide">
		<Icon name="warning" color="warning" />
	</svelte:fragment>
	<svelte:fragment slot="title">
		{title}
	</svelte:fragment>
	<svelte:fragment slot="caption">
		{message}
	</svelte:fragment>
	<svelte:fragment slot="actions">
		<Button
			loading={$loading}
			style="pop"
			kind="solid"
			onclick={async () => {
				await userService.login();
			}}>Log in or Sign up</Button
		>
	</svelte:fragment>
</SectionCard><|MERGE_RESOLUTION|>--- conflicted
+++ resolved
@@ -2,13 +2,8 @@
 	import SectionCard from '$lib/components/SectionCard.svelte';
 	import { UserService } from '$lib/stores/user';
 	import { getContext } from '$lib/utils/context';
-<<<<<<< HEAD
 	import Icon from '@gitbutler/ui/icon/Icon.svelte';
 	import Button from '@gitbutler/ui/inputs/Button.svelte';
-=======
-	import Button from '@gitbutler/ui/Button.svelte';
-	import Icon from '@gitbutler/ui/Icon.svelte';
->>>>>>> aaf933f4
 
 	interface Props {
 		title?: string;
