use std::{collections::HashMap, path, sync::Arc};

use anyhow::Context;
use futures::future::join_all;
use tauri::AppHandle;
use tokio::sync::Semaphore;

use crate::{
    assets, gb_repository, keys,
    project_repository::{self, conflicts},
    projects, users,
};

pub struct Controller {
    local_data_dir: path::PathBuf,
    semaphores: Arc<tokio::sync::Mutex<HashMap<String, Semaphore>>>,

    assets_proxy: assets::Proxy,
    projects_storage: projects::Storage,
    users_storage: users::Storage,
    keys_storage: keys::Storage,
}

#[derive(Debug, thiserror::Error)]
pub enum Error {
    #[error("detached head detected, go back to gitbutler/integration to continue")]
    DetachedHead,
    #[error("unexpected head {0}, go back to gitbutler/integration to continue")]
    InvalidHead(String),
    #[error("failed to open project repository")]
    PushError(#[from] project_repository::Error),
    #[error("project is in a conflicted state")]
    Conflicting,
    #[error(transparent)]
    LockError(#[from] tokio::sync::AcquireError),
    #[error(transparent)]
    Other(#[from] anyhow::Error),
}

impl TryFrom<&AppHandle> for Controller {
    type Error = Error;

    fn try_from(value: &AppHandle) -> Result<Self, Self::Error> {
        let local_data_dir = value
            .path_resolver()
            .app_local_data_dir()
            .context("Failed to get local data dir")?;
        Ok(Self {
            local_data_dir,
            semaphores: Arc::new(tokio::sync::Mutex::new(HashMap::new())),
            assets_proxy: assets::Proxy::try_from(value)?,
            projects_storage: projects::Storage::from(value),
            users_storage: users::Storage::from(value),
            keys_storage: keys::Storage::from(value),
        })
    }
}

impl Controller {
    pub async fn create_commit(
        &self,
        project_id: &str,
        branch: &str,
        message: &str,
    ) -> Result<(), Error> {
        let project = self
            .projects_storage
            .get_project(project_id)
            .context("failed to get project")?
            .context("project not found")?;

        self.with_lock(project_id, || {
            let project_repository = project
                .as_ref()
                .try_into()
                .context("failed to open project repository")?;
            self.verify_branch(&project_repository)?;
            let gb_repository = self.open_gb_repository(project_id)?;

            super::commit(&gb_repository, &project_repository, branch, message)
                .map_err(Error::Other)
        })
        .await
    }

    pub async fn list_virtual_branches(
        &self,
        project_id: &str,
    ) -> Result<Vec<super::VirtualBranch>, Error> {
        let project = self
            .projects_storage
            .get_project(project_id)
            .context("failed to get project")?
            .context("project not found")?;

        self.with_lock(project_id, || {
            let project_repository = project
                .as_ref()
                .try_into()
                .context("failed to open project repository")
                .map_err(Error::Other)?;
            self.verify_branch(&project_repository)?;
            let gb_repository = self.open_gb_repository(project_id)?;
            super::list_virtual_branches(&gb_repository, &project_repository).map_err(Error::Other)
        })
        .await
    }

    pub async fn create_virtual_branch(
        &self,
        project_id: &str,
        create: &super::branch::BranchCreateRequest,
    ) -> Result<(), Error> {
        let project = self
            .projects_storage
            .get_project(project_id)
            .context("failed to get project")?
            .context("project not found")?;

        self.with_lock(project_id, || {
            let project_repository = project
                .as_ref()
                .try_into()
                .context("failed to open project repository")?;
            self.verify_branch(&project_repository)?;
            let gb_repository = self.open_gb_repository(project_id)?;

            if conflicts::is_resolving(&project_repository) {
                return Err(Error::Conflicting);
            }

            super::create_virtual_branch(&gb_repository, create).map_err(Error::Other)?;
            Ok(())
        })
        .await
    }

    pub async fn create_virtual_branch_from_branch(
        &self,
        project_id: &str,
        branch: &project_repository::branch::Name,
    ) -> Result<String, Error> {
        let project = self
            .projects_storage
            .get_project(project_id)
            .context("failed to get project")?
            .context("project not found")?;

        self.with_lock::<Result<String, Error>>(project_id, || {
            let project_repository = project
                .as_ref()
                .try_into()
                .context("failed to open project repository")?;
            self.verify_branch(&project_repository)?;
            let gb_repository = self.open_gb_repository(project_id)?;

            let branch_id = super::create_virtual_branch_from_branch(
                &gb_repository,
                &project_repository,
                branch,
                None,
            )
            .map_err(Error::Other)?;

            // also apply the branch
            super::apply_branch(&gb_repository, &project_repository, &branch_id)
                .map_err(Error::Other)?;
            Ok(branch_id)
        })
        .await
    }

    pub async fn get_base_branch_data(
        &self,
        project_id: &str,
    ) -> Result<Option<super::BaseBranch>, Error> {
        let project = self
            .projects_storage
            .get_project(project_id)
            .context("failed to get project")?
            .context("project not found")?;
        let project_repository = project
            .as_ref()
            .try_into()
            .context("failed to open project repository")?;
        self.verify_branch(&project_repository)?;
        let gb_repository = self.open_gb_repository(project_id)?;
        let base_branch = super::get_base_branch_data(&gb_repository, &project_repository)?;
        if let Some(branch) = base_branch {
            Ok(Some(self.proxy_base_branch(branch).await))
        } else {
            Ok(None)
        }
    }

    pub async fn set_base_branch(
        &self,
        project_id: &str,
        target_branch: &str,
    ) -> Result<super::BaseBranch, Error> {
        let project = self
            .projects_storage
            .get_project(project_id)
            .context("failed to get project")?
            .context("project not found")?;

        let target = self
            .with_lock(project_id, || {
                let project_repository = project
                    .as_ref()
                    .try_into()
                    .context("failed to open project repository")?;
                let gb_repository = self.open_gb_repository(project_id)?;

                super::set_base_branch(&gb_repository, &project_repository, target_branch)
                    .map_err(Error::Other)
            })
            .await?;

        let target = self.proxy_base_branch(target).await;

        Ok(target)
    }

    pub async fn update_base_branch(&self, project_id: &str) -> Result<(), Error> {
        let project = self
            .projects_storage
            .get_project(project_id)
            .context("failed to get project")?
            .context("project not found")?;

        self.with_lock(project_id, || {
            let project_repository = project
                .as_ref()
                .try_into()
                .context("failed to open project repository")?;
            self.verify_branch(&project_repository)?;
            let gb_repository = self.open_gb_repository(project_id)?;

            super::update_base_branch(&gb_repository, &project_repository).map_err(Error::Other)
        })
        .await
    }

    pub async fn update_virtual_branch(
        &self,
        project_id: &str,
        branch_update: super::branch::BranchUpdateRequest,
    ) -> Result<(), Error> {
        let project = self
            .projects_storage
            .get_project(project_id)
            .context("failed to get project")?
            .context("project not found")?;

<<<<<<< HEAD
        self.with_lock::<Result<(), Error>>(project_id, || {
            let gb_repository = self.open_gb_repository(project_id)?;
            let project_repository = project
                .as_ref()
                .try_into()
                .context("failed to open project repository")?;
=======
        self.with_lock(project_id, || {
            let project_repository = project
                .as_ref()
                .try_into()
                .context("failed to open project repository")?;
            let gb_repository = self.open_gb_repository(project_id)?;
            super::update_branch(&gb_repository, &project_repository, branch_update)
        })
        .await?;
>>>>>>> 4f729ae4

            self.verify_branch(&project_repository)?;
            super::update_branch(&gb_repository, branch_update).map_err(Error::Other)?;
            Ok(())
        })
        .await
    }

    pub async fn delete_virtual_branch(
        &self,
        project_id: &str,
        branch_id: &str,
    ) -> Result<(), Error> {
        let project = self
            .projects_storage
            .get_project(project_id)
            .context("failed to get project")?
            .context("project not found")?;

<<<<<<< HEAD
        self.with_lock::<Result<(), Error>>(project_id, || {
            let gb_repository = self.open_gb_repository(project_id)?;
            let project_repository = project
                .as_ref()
                .try_into()
                .context("failed to open project repository")?;
            self.verify_branch(&project_repository)?;
            super::delete_branch(&gb_repository, branch_id)?;
            Ok(())
=======
        self.with_lock(project_id, || {
            let project_repository = project
                .as_ref()
                .try_into()
                .context("failed to open project repository")?;
            let gb_repository = self.open_gb_repository(project_id)?;
            super::delete_branch(&gb_repository, &project_repository, branch_id)
>>>>>>> 4f729ae4
        })
        .await
    }

    pub async fn apply_virtual_branch(
        &self,
        project_id: &str,
        branch_id: &str,
    ) -> Result<(), Error> {
        let project = self
            .projects_storage
            .get_project(project_id)
            .context("failed to get project")?
            .context("project not found")?;

        self.with_lock(project_id, || {
            let project_repository = project
                .as_ref()
                .try_into()
                .context("failed to open project repository")?;
            self.verify_branch(&project_repository)?;
            let gb_repository = self.open_gb_repository(project_id)?;
            super::apply_branch(&gb_repository, &project_repository, branch_id)
                .map_err(Error::Other)
        })
        .await
    }

    pub async fn unapply_virtual_branch(
        &self,
        project_id: &str,
        branch_id: &str,
    ) -> Result<(), Error> {
        let project = self
            .projects_storage
            .get_project(project_id)
            .context("failed to get project")?
            .context("project not found")?;

        self.with_lock(project_id, || {
            let project_repository = project
                .as_ref()
                .try_into()
                .context("failed to open project repository")?;
            self.verify_branch(&project_repository)?;
            let gb_repository = self.open_gb_repository(project_id)?;
            super::unapply_branch(&gb_repository, &project_repository, branch_id)
                .map_err(Error::Other)
        })
        .await
    }

    pub async fn push_virtual_branch(
        &self,
        project_id: &str,
        branch_id: &str,
    ) -> Result<(), Error> {
        let project = self
            .projects_storage
            .get_project(project_id)
            .context("failed to get project")?
            .context("project not found")?;

        let private_key = self
            .keys_storage
            .get_or_create()
            .context("failed to get or create private key")?;

        self.with_lock(project_id, || {
            let project_repository = project
                .as_ref()
                .try_into()
                .context("failed to open project repository")?;
            self.verify_branch(&project_repository)?;
            let gb_repository = self.open_gb_repository(project_id)?;

            super::push(&project_repository, &gb_repository, branch_id, &private_key).map_err(|e| {
                match e {
                    super::PushError::Repository(e) => Error::PushError(e),
                    super::PushError::Other(e) => Error::Other(e),
                }
            })
        })
        .await
    }

    async fn with_lock<T>(&self, project_id: &str, action: impl FnOnce() -> T) -> T {
        let mut semaphores = self.semaphores.lock().await;
        let semaphore = semaphores
            .entry(project_id.to_string())
            .or_insert_with(|| Semaphore::new(1));
        let _permit = semaphore.acquire().await;
        action()
    }

    fn open_gb_repository(&self, project_id: &str) -> Result<gb_repository::Repository, Error> {
        gb_repository::Repository::open(
            self.local_data_dir.clone(),
            project_id,
            self.projects_storage.clone(),
            self.users_storage.clone(),
        )
        .context("failed to open repository")
        .map_err(Error::Other)
    }

    fn verify_branch(
        &self,
        project_repository: &project_repository::Repository,
    ) -> Result<(), Error> {
        match project_repository.get_head().map_err(Error::Other)?.name() {
            None => Err(Error::DetachedHead),
            Some(super::vbranch::GITBUTLER_INTEGRATION_REFERENCE) => Ok(()),
            Some(head_name) => Err(Error::InvalidHead(head_name.to_string())),
        }
    }

    async fn proxy_base_branch(&self, target: super::BaseBranch) -> super::BaseBranch {
        super::BaseBranch {
            recent_commits: join_all(
                target
                    .clone()
                    .recent_commits
                    .into_iter()
                    .map(|commit| async move {
                        super::VirtualBranchCommit {
                            author: super::Author {
                                gravatar_url: self
                                    .assets_proxy
                                    .proxy(&commit.author.gravatar_url)
                                    .await
                                    .unwrap_or_else(|e| {
                                        log::error!("failed to proxy gravatar url: {:#}", e);
                                        commit.author.gravatar_url
                                    }),
                                ..commit.author
                            },
                            ..commit
                        }
                    })
                    .collect::<Vec<_>>(),
            )
            .await,
            upstream_commits: join_all(
                target
                    .clone()
                    .upstream_commits
                    .into_iter()
                    .map(|commit| async move {
                        super::VirtualBranchCommit {
                            author: super::Author {
                                gravatar_url: self
                                    .assets_proxy
                                    .proxy(&commit.author.gravatar_url)
                                    .await
                                    .unwrap_or_else(|e| {
                                        log::error!("failed to proxy gravatar url: {:#}", e);
                                        commit.author.gravatar_url
                                    }),
                                ..commit.author
                            },
                            ..commit
                        }
                    })
                    .collect::<Vec<_>>(),
            )
            .await,
            ..target
        }
    }
}<|MERGE_RESOLUTION|>--- conflicted
+++ resolved
@@ -253,27 +253,14 @@
             .context("failed to get project")?
             .context("project not found")?;
 
-<<<<<<< HEAD
-        self.with_lock::<Result<(), Error>>(project_id, || {
-            let gb_repository = self.open_gb_repository(project_id)?;
-            let project_repository = project
-                .as_ref()
-                .try_into()
-                .context("failed to open project repository")?;
-=======
-        self.with_lock(project_id, || {
-            let project_repository = project
-                .as_ref()
-                .try_into()
-                .context("failed to open project repository")?;
-            let gb_repository = self.open_gb_repository(project_id)?;
-            super::update_branch(&gb_repository, &project_repository, branch_update)
-        })
-        .await?;
->>>>>>> 4f729ae4
-
-            self.verify_branch(&project_repository)?;
-            super::update_branch(&gb_repository, branch_update).map_err(Error::Other)?;
+        self.with_lock(project_id, || {
+            let project_repository = project
+                .as_ref()
+                .try_into()
+                .context("failed to open project repository")?;
+            self.verify_branch(&project_repository)?;
+            let gb_repository = self.open_gb_repository(project_id)?;
+            super::update_branch(&gb_repository, &project_repository, branch_update)?;
             Ok(())
         })
         .await
@@ -290,25 +277,15 @@
             .context("failed to get project")?
             .context("project not found")?;
 
-<<<<<<< HEAD
-        self.with_lock::<Result<(), Error>>(project_id, || {
-            let gb_repository = self.open_gb_repository(project_id)?;
-            let project_repository = project
-                .as_ref()
-                .try_into()
-                .context("failed to open project repository")?;
-            self.verify_branch(&project_repository)?;
-            super::delete_branch(&gb_repository, branch_id)?;
+        self.with_lock(project_id, || {
+            let project_repository = project
+                .as_ref()
+                .try_into()
+                .context("failed to open project repository")?;
+            self.verify_branch(&project_repository)?;
+            let gb_repository = self.open_gb_repository(project_id)?;
+            super::delete_branch(&gb_repository, &project_repository, branch_id)?;
             Ok(())
-=======
-        self.with_lock(project_id, || {
-            let project_repository = project
-                .as_ref()
-                .try_into()
-                .context("failed to open project repository")?;
-            let gb_repository = self.open_gb_repository(project_id)?;
-            super::delete_branch(&gb_repository, &project_repository, branch_id)
->>>>>>> 4f729ae4
         })
         .await
     }
