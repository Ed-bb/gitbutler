--- conflicted
+++ resolved
@@ -123,18 +123,11 @@
 
 fn is_interesting_file(git_repo: &git2::Repository, file_path: &path::Path) -> bool {
     if file_path.starts_with(git_repo.path()) {
-<<<<<<< HEAD
-        file_path.ends_with("FETCH_HEAD")
-            || file_path.ends_with("logs/HEAD")
-            || file_path.ends_with("HEAD")
-            || file_path.ends_with("index")
-=======
         let check_file_path = file_path.strip_prefix(git_repo.path()).unwrap();
         check_file_path.ends_with("FETCH_HEAD")
             || check_file_path.eq(path::Path::new("logs/HEAD"))
             || check_file_path.eq(path::Path::new("HEAD"))
             || check_file_path.eq(path::Path::new("index"))
->>>>>>> 4f729ae4
     } else {
         !git_repo.is_path_ignored(file_path).unwrap_or(false)
     }
