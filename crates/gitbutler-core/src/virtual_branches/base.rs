use std::{path::Path, time};

<<<<<<< HEAD
use anyhow::{Context, Result};
=======
use anyhow::{anyhow, bail, Context, Result};
use git2::Index;
>>>>>>> e9011d85
use serde::Serialize;

use super::{
    branch,
    integration::{
        get_workspace_head, update_gitbutler_integration, GITBUTLER_INTEGRATION_REFERENCE,
    },
    target, BranchId, RemoteCommit, VirtualBranchHunk, VirtualBranchesHandle,
};
use crate::virtual_branches::errors::Marker;
use crate::{
    git::{self, diff},
    project_repository::{self, LogUntil},
    projects::FetchResult,
    users,
    virtual_branches::{branch::BranchOwnershipClaims, cherry_rebase, find_real_tree},
};

#[derive(Debug, Serialize, PartialEq, Clone)]
#[serde(rename_all = "camelCase")]
pub struct BaseBranch {
    pub branch_name: String,
    pub remote_name: String,
    pub remote_url: String,
    pub push_remote_name: Option<String>,
    pub push_remote_url: String,
    pub base_sha: git::Oid,
    pub current_sha: git::Oid,
    pub behind: usize,
    pub upstream_commits: Vec<RemoteCommit>,
    pub recent_commits: Vec<RemoteCommit>,
    pub last_fetched_ms: Option<u128>,
}

pub fn get_base_branch_data(
    project_repository: &project_repository::Repository,
) -> Result<BaseBranch> {
    let target = default_target(&project_repository.project().gb_dir())?;
    let base = target_to_base_branch(project_repository, &target)?;
    Ok(base)
}

fn go_back_to_integration(
    project_repository: &project_repository::Repository,
    default_target: &target::Target,
) -> Result<BaseBranch> {
    let statuses = project_repository
        .git_repository
        .statuses(Some(
            git2::StatusOptions::new()
                .show(git2::StatusShow::IndexAndWorkdir)
                .include_untracked(true),
        ))
        .context("failed to get status")?;
    if !statuses.is_empty() {
        return Err(anyhow!("current HEAD is dirty")).context(Marker::ProjectConflict);
    }

    let vb_state = project_repository.project().virtual_branches();
    let all_virtual_branches = vb_state
        .list_branches()
        .context("failed to read virtual branches")?;

    let applied_virtual_branches = all_virtual_branches
        .iter()
        .filter(|branch| branch.applied)
        .collect::<Vec<_>>();

    let target_commit = project_repository
        .git_repository
        .find_commit(default_target.sha)
        .context("failed to find target commit")?;

    let base_tree = target_commit
        .tree()
        .context("failed to get base tree from commit")?;
    let mut final_tree = target_commit
        .tree()
        .context("failed to get base tree from commit")?;
    for branch in &applied_virtual_branches {
        // merge this branches tree with our tree
        let branch_head = project_repository
            .git_repository
            .find_commit(branch.head)
            .context("failed to find branch head")?;
        let branch_tree = branch_head
            .tree()
            .context("failed to get branch head tree")?;
        let mut result = project_repository
            .git_repository
            .merge_trees(&base_tree, &final_tree, &branch_tree)
            .context("failed to merge")?;
        let final_tree_oid = result
            .write_tree_to(&project_repository.git_repository)
            .context("failed to write tree")?;
        final_tree = project_repository
            .git_repository
            .find_tree(final_tree_oid)
            .context("failed to find written tree")?;
    }

    project_repository
        .git_repository
        .checkout_tree(&final_tree)
        .force()
        .checkout()
        .context("failed to checkout tree")?;

    let base = target_to_base_branch(project_repository, default_target)?;
    update_gitbutler_integration(&vb_state, project_repository)?;
    Ok(base)
}

pub fn set_base_branch(
    project_repository: &project_repository::Repository,
    target_branch_ref: &git::RemoteRefname,
) -> Result<BaseBranch> {
    let repo = &project_repository.git_repository;

    // if target exists, and it is the same as the requested branch, we should go back
    if let Ok(target) = default_target(&project_repository.project().gb_dir()) {
        if target.branch.eq(target_branch_ref) {
            return go_back_to_integration(project_repository, &target);
        }
    }

    // lookup a branch by name
    let target_branch = match repo.find_branch(&target_branch_ref.clone().into()) {
        Ok(branch) => branch,
        Err(git::Error::NotFound(_)) => bail!("remote branch '{}' not found", target_branch_ref),
        Err(err) => return Err(err.into()),
    };

    let remote = repo
        .find_remote(target_branch_ref.remote())
        .context(format!(
            "failed to find remote for branch {}",
            target_branch.get().name().unwrap()
        ))?;
    let remote_url = remote.url().context(format!(
        "failed to get remote url for {}",
        target_branch_ref.remote()
    ))?;

    let target_branch_head = target_branch.get().peel_to_commit().context(format!(
        "failed to peel branch {} to commit",
        target_branch.get().name().unwrap()
    ))?;

    let current_head = repo.head().context("Failed to get HEAD reference")?;
    let current_head_commit = current_head
        .peel_to_commit()
        .context("Failed to peel HEAD reference to commit")?;

    // calculate the commit as the merge-base between HEAD in project_repository and this target commit
    let target_commit_oid = repo
        .merge_base(
            current_head_commit.id().into(),
            target_branch_head.id().into(),
        )
        .context(format!(
            "Failed to calculate merge base between {} and {}",
            current_head_commit.id(),
            target_branch_head.id()
        ))?;

    let target = target::Target {
        branch: target_branch_ref.clone(),
        remote_url: remote_url.to_string(),
        sha: target_commit_oid,
        push_remote_name: None,
    };

    let vb_state = project_repository.project().virtual_branches();
    vb_state.set_default_target(target.clone())?;

    // TODO: make sure this is a real branch
    let head_name: git::Refname = current_head
        .name()
        .context("Failed to get HEAD reference name")?;
    if !head_name
        .to_string()
        .eq(&GITBUTLER_INTEGRATION_REFERENCE.to_string())
    {
        // if there are any commits on the head branch or uncommitted changes in the working directory, we need to
        // put them into a virtual branch

        let wd_diff = diff::workdir(repo, &current_head_commit.id().into())?;
        if !wd_diff.is_empty() || current_head_commit.id() != target.sha.into() {
            // assign ownership to the branch
            let ownership = wd_diff.iter().fold(
                BranchOwnershipClaims::default(),
                |mut ownership, (file_path, diff)| {
                    for hunk in &diff.hunks {
                        ownership.put(
                            format!(
                                "{}:{}",
                                file_path.display(),
                                VirtualBranchHunk::gen_id(hunk.new_start, hunk.new_lines)
                            )
                            .parse()
                            .unwrap(),
                        );
                    }
                    ownership
                },
            );

            let now_ms = crate::time::now_ms();

            let (upstream, upstream_head) = if let git::Refname::Local(head_name) = &head_name {
                let upstream_name = target_branch_ref.with_branch(head_name.branch());
                if upstream_name.eq(target_branch_ref) {
                    (None, None)
                } else {
                    match repo.find_reference(&git::Refname::from(&upstream_name)) {
                        Ok(upstream) => {
                            let head = upstream
                                .peel_to_commit()
                                .map(|commit| commit.id())
                                .context(format!(
                                    "failed to peel upstream {} to commit",
                                    upstream.name().unwrap()
                                ))?;
                            Ok((Some(upstream_name), Some(head)))
                        }
                        Err(git::Error::NotFound(_)) => Ok((None, None)),
                        Err(error) => Err(error),
                    }
                    .context(format!("failed to find upstream for {}", head_name))?
                }
            } else {
                (None, None)
            };

            let branch = branch::Branch {
                id: BranchId::generate(),
                name: head_name.to_string().replace("refs/heads/", ""),
                notes: String::new(),
                applied: true,
                upstream,
                upstream_head: upstream_head.map(|h| h.into()),
                created_timestamp_ms: now_ms,
                updated_timestamp_ms: now_ms,
                head: current_head_commit.id().into(),
                tree: super::write_tree_onto_commit(
                    project_repository,
                    current_head_commit.id().into(),
                    diff::diff_files_into_hunks(wd_diff),
                )?,
                ownership,
                order: 0,
                selected_for_changes: None,
            };

            vb_state.set_branch(branch)?;
        }
    }

    set_exclude_decoration(project_repository)?;

    update_gitbutler_integration(&vb_state, project_repository)?;

    let base = target_to_base_branch(project_repository, &target)?;
    Ok(base)
}

pub fn set_target_push_remote(
    project_repository: &project_repository::Repository,
    push_remote_name: &str,
) -> Result<()> {
    let remote = project_repository
        .git_repository
        .find_remote(push_remote_name)
        .context(format!("failed to find remote {}", push_remote_name))?;

    // if target exists, and it is the same as the requested branch, we should go back
    let mut target = default_target(&project_repository.project().gb_dir())?;
    target.push_remote_name = remote
        .name()
        .context("failed to get remote name")?
        .to_string()
        .into();
    let vb_state = project_repository.project().virtual_branches();
    vb_state.set_default_target(target)?;

    Ok(())
}

fn set_exclude_decoration(project_repository: &project_repository::Repository) -> Result<()> {
    let repo = &project_repository.git_repository;
    let mut config = repo.config()?;
    config
        .set_multivar("log.excludeDecoration", "refs/gitbutler", "refs/gitbutler")
        .context("failed to set log.excludeDecoration")?;
    Ok(())
}

fn _print_tree(repo: &git2::Repository, tree: &git2::Tree) -> Result<()> {
    println!("tree id: {}", tree.id());
    for entry in tree {
        println!(
            "  entry: {} {}",
            entry.name().unwrap_or_default(),
            entry.id()
        );
        // get entry contents
        let object = entry.to_object(repo).context("failed to get object")?;
        let blob = object.as_blob().context("failed to get blob")?;
        // convert content to string
        if let Ok(content) = std::str::from_utf8(blob.content()) {
            println!("    blob: {}", content);
        } else {
            println!("    blob: BINARY");
        }
    }
    Ok(())
}

// try to update the target branch
// this means that we need to:
// determine if what the target branch is now pointing to is mergeable with our current working directory
// merge the target branch into our current working directory
// update the target sha
pub fn update_base_branch(
    project_repository: &project_repository::Repository,
    user: Option<&users::User>,
) -> anyhow::Result<Vec<branch::Branch>> {
    project_repository.assure_resolved()?;

    // look up the target and see if there is a new oid
    let target = default_target(&project_repository.project().gb_dir())?;
    let repo = &project_repository.git_repository;
    let target_branch = repo
        .find_branch(&target.branch.clone().into())
        .context(format!("failed to find branch {}", target.branch))?;

    let new_target_commit = target_branch
        .get()
        .peel_to_commit()
        .context(format!("failed to peel branch {} to commit", target.branch))?;

    let mut unapplied_branches: Vec<branch::Branch> = Vec::new();

    if new_target_commit.id() == target.sha.into() {
        return Ok(unapplied_branches);
    }

    let new_target_tree = new_target_commit
        .tree()
        .context("failed to get new target commit tree")?;

    let old_target_tree = repo.find_commit(target.sha)?.tree().context(format!(
        "failed to get old target commit tree {}",
        target.sha
    ))?;

    let vb_state = project_repository.project().virtual_branches();
    let integration_commit = get_workspace_head(&vb_state, project_repository)?;

    let ok_with_force_push = project_repository.project().ok_with_force_push;
    let patch_stack_branches = project_repository.project().patch_stack_branches;
    let patch_stack_branches = patch_stack_branches.is_some_and(|x| x);

    // try to update every branch
    let updated_vbranches =
        super::get_status_by_branch(project_repository, Some(&integration_commit))?
            .0
            .into_iter()
            .map(|(branch, _)| branch)
            .map(
                |mut branch: branch::Branch| -> Result<Option<branch::Branch>> {
                    dbg!("UPDATING BRANCH");
                    dbg!(&branch);

                    let branch_tree = repo.find_tree(branch.tree)?;

                    let branch_head_commit = repo.find_commit(branch.head).context(format!(
                        "failed to find commit {} for branch {}",
                        branch.head, branch.id
                    ))?;
                    let branch_head_tree = branch_head_commit.tree().context(format!(
                        "failed to find tree for commit {} for branch {}",
                        branch.head, branch.id
                    ))?;

                    if patch_stack_branches {
                        dbg!("patch stack mode, RUNNING EXPERIMENTAL ");
                        // EXPERIMENTAL: just run the branch head through cherry_rebase_group
                        let mut branch_head = branch.head;

                        // if there is uncommitted work, temp commit the wip
                        if branch_head_tree.id() != branch_tree.id() {
                            let (author, committer) = project_repository::signatures::signatures(
                                project_repository,
                                user,
                            )
                            .context("failed to get signatures")?;
                            branch_head = repo.commit(
                                None,
                                &author,
                                &committer,
                                "wip",
                                &branch_tree,
                                &[&branch_head_commit],
                                None,
                            )?;
                        }

                        let rebased_head_oid = cherry_rebase(
                            project_repository,
                            new_target_commit.id(),
                            new_target_commit.id(),
                            branch_head.into(),
                        )?
                        .unwrap(); // this should now always work, cleanup later

                        let rebased_head = repo
                            .find_commit(rebased_head_oid.into())
                            .context("failed to find rebased head")?;

                        branch.tree = find_real_tree(project_repository, &rebased_head, None)?
                            .id()
                            .into();
                        branch.head = rebased_head.id().into();

                        dbg!(&branch);

                        // ok, it's rebased, now undo the wip commit but keep the tree
                        if branch_head_tree.id() != branch_tree.id() {
                            let parent = rebased_head.parent(0).context("failed to get parent")?;
                            branch.head = parent.id().into();
                        }

                        vb_state.set_branch(branch.clone())?;
                        return Ok(Some(branch));
                    }

                    // back to the non-experimental code

                    let result_integrated_detected =
                        |mut branch: branch::Branch| -> Result<Option<branch::Branch>> {
                            // branch head tree is the same as the new target tree.
                            // meaning we can safely use the new target commit as the branch head.

                            branch.head = new_target_commit.id().into();

                            // it also means that the branch is fully integrated into the target.
                            // disconnect it from the upstream
                            branch.upstream = None;
                            branch.upstream_head = None;

                            let non_commited_files = diff::trees(
                                &project_repository.git_repository,
                                &branch_head_tree,
                                &branch_tree,
                            )?;
                            if non_commited_files.is_empty() {
                                // if there are no commited files, then the branch is fully merged
                                // and we can delete it.
                                vb_state.remove_branch(branch.id)?;
                                project_repository.delete_branch_reference(&branch)?;
                                Ok(None)
                            } else {
                                vb_state.set_branch(branch.clone())?;
                                Ok(Some(branch))
                            }
                        };

                    if branch_head_tree.id() == new_target_tree.id() {
                        return result_integrated_detected(branch);
                    }

                    // try to merge branch head with new target
                    let mut branch_tree_merge_index = repo
                        .merge_trees(&old_target_tree, &branch_tree, &new_target_tree)
                        .context(format!("failed to merge trees for branch {}", branch.id))?;

                    if branch_tree_merge_index.has_conflicts() {
                        // branch tree conflicts with new target, unapply branch for now. we'll handle it later, when user applies it back.
                        if branch.applied {
                            unapplied_branches.push(branch.clone());
                        }
                        branch.applied = false;
                        vb_state.set_branch(branch.clone())?;
                        return Ok(Some(branch));
                    }

                    let branch_merge_index_tree_oid =
                        branch_tree_merge_index.write_tree_to(repo)?;

                    if branch_merge_index_tree_oid == new_target_tree.id().into() {
                        return result_integrated_detected(branch);
                    }

                    if branch.head == target.sha {
                        // there are no commits on the branch, so we can just update the head to the new target and calculate the new tree
                        branch.head = new_target_commit.id().into();
                        branch.tree = branch_merge_index_tree_oid;
                        vb_state.set_branch(branch.clone())?;
                        return Ok(Some(branch));
                    }

                    let mut branch_head_merge_index = repo
                        .merge_trees(&old_target_tree, &branch_head_tree, &new_target_tree)
                        .context(format!(
                            "failed to merge head tree for branch {}",
                            branch.id
                        ))?;

                    if branch_head_merge_index.has_conflicts() {
                        // branch commits conflict with new target, make sure the branch is
                        // unapplied. conflicts witll be dealt with when applying it back.
                        if branch.applied {
                            unapplied_branches.push(branch.clone());
                        }
                        branch.applied = false;
                        vb_state.set_branch(branch.clone())?;
                        return Ok(Some(branch));
                    }

                    // branch commits do not conflict with new target, so lets merge them
                    let branch_head_merge_tree_oid = branch_head_merge_index
                        .write_tree_to(repo)
                        .context(format!(
                            "failed to write head merge index for {}",
                            branch.id
                        ))?;

                    let result_merge =
                        |mut branch: branch::Branch| -> Result<Option<branch::Branch>> {
                            // branch was pushed to upstream, and user doesn't like force pushing.
                            // create a merge commit to avoid the need of force pushing then.
                            let branch_head_merge_tree = repo
                                .find_tree(branch_head_merge_tree_oid)
                                .context("failed to find tree")?;

                            let new_target_head = project_repository
                                .commit(
                                    user,
                                    format!(
                                        "Merged {}/{} into {}",
                                        target.branch.remote(),
                                        target.branch.branch(),
                                        branch.name,
                                    )
                                    .as_str(),
                                    &branch_head_merge_tree,
                                    &[&branch_head_commit, &new_target_commit],
                                    None,
                                )
                                .context("failed to commit merge")?;

                            branch.head = new_target_head;
                            branch.tree = branch_merge_index_tree_oid;
                            vb_state.set_branch(branch.clone())?;
                            Ok(Some(branch))
                        };

                    if branch.upstream.is_some() && !ok_with_force_push {
                        return result_merge(branch);
                    }

                    // branch was not pushed to upstream yet. attempt a rebase,
                    let rebased_head_oid = cherry_rebase(
                        project_repository,
                        new_target_commit.id(),
                        new_target_commit.id(),
                        branch.head.into(),
                    );

                    // rebase failed, just do the merge
                    if rebased_head_oid.is_err() {
                        return result_merge(branch);
                    }

                    if let Some(rebased_head_oid) = rebased_head_oid? {
                        // rebase worked out, rewrite the branch head
                        branch.head = rebased_head_oid.into();
                        branch.tree = branch_merge_index_tree_oid;
                        vb_state.set_branch(branch.clone())?;
                        return Ok(Some(branch));
                    }

                    result_merge(branch)
                },
            )
            .collect::<Result<Vec<_>>>()?
            .into_iter()
            .flatten()
            .collect::<Vec<_>>();

    // ok, now all the problematic branches have been unapplied
    // now we calculate and checkout new tree for the working directory

    let final_tree = updated_vbranches
        .iter()
        .filter(|branch| branch.applied)
        .fold(new_target_commit.tree(), |final_tree, branch| {
            let repo: &git2::Repository = repo.into();
            let final_tree = final_tree?;
            let branch_tree = repo.find_tree(branch.tree.into())?;

            // if we see a .conflict-side-0 entry, we know that the commit is conflicted
            // use that subtree for the merge instead
            let conflict_side_0 = branch_tree.get_name(".conflict-side-0");
            let merge_tree = if let Some(conflict_side_0) = conflict_side_0 {
                repo.find_tree(conflict_side_0.id())?
            } else {
                repo.find_tree(branch_tree.id())? // dumb, but sort of a clone()
            };

            let mut merge_result =
                repo.merge_trees(&new_target_tree, &final_tree, &merge_tree, None)?;
            let final_tree_oid = merge_result.write_tree_to(repo)?;
            repo.find_tree(final_tree_oid)
        })
        .context("failed to calculate final tree")?;

    repo.checkout_tree(&final_tree)
        .force()
        .checkout()
        .context("failed to checkout index, this should not have happened, we should have already detected this")?;

    // write new target oid
    vb_state.set_default_target(target::Target {
        sha: new_target_commit.id().into(),
        ..target
    })?;

    // Rewriting the integration commit is necessary after changing target sha.
    super::integration::update_gitbutler_integration(&vb_state, project_repository)?;
    Ok(unapplied_branches)
}

pub fn target_to_base_branch(
    project_repository: &project_repository::Repository,
    target: &target::Target,
) -> Result<super::BaseBranch> {
    let repo = &project_repository.git_repository;
    let branch = repo.find_branch(&target.branch.clone().into())?;
    let commit = branch.get().peel_to_commit()?;
    let oid = commit.id();

    // gather a list of commits between oid and target.sha
    let upstream_commits = project_repository
        .log(oid.into(), project_repository::LogUntil::Commit(target.sha))
        .context("failed to get upstream commits")?
        .iter()
        .map(super::commit_to_remote_commit)
        .collect::<Vec<_>>();

    // get some recent commits
    let recent_commits = project_repository
        .log(target.sha, LogUntil::Take(20))
        .context("failed to get recent commits")?
        .iter()
        .map(super::commit_to_remote_commit)
        .collect::<Vec<_>>();

    // there has got to be a better way to do this.
    let push_remote_url = match target.push_remote_name {
        Some(ref name) => match repo.find_remote(name) {
            Ok(remote) => match remote.url() {
                Some(url) => url.to_string(),
                None => target.remote_url.clone(),
            },
            Err(_err) => target.remote_url.clone(),
        },
        None => target.remote_url.clone(),
    };

    let base = super::BaseBranch {
        branch_name: format!("{}/{}", target.branch.remote(), target.branch.branch()),
        remote_name: target.branch.remote().to_string(),
        remote_url: target.remote_url.clone(),
        push_remote_name: target.push_remote_name.clone(),
        push_remote_url,
        base_sha: target.sha,
        current_sha: oid.into(),
        behind: upstream_commits.len(),
        upstream_commits,
        recent_commits,
        last_fetched_ms: project_repository
            .project()
            .project_data_last_fetch
            .as_ref()
            .map(FetchResult::timestamp)
            .copied()
            .map(|t| t.duration_since(time::UNIX_EPOCH).unwrap().as_millis()),
    };
    Ok(base)
}

fn default_target(base_path: &Path) -> Result<target::Target> {
    VirtualBranchesHandle::new(base_path).get_default_target()
}<|MERGE_RESOLUTION|>--- conflicted
+++ resolved
@@ -1,11 +1,7 @@
 use std::{path::Path, time};
 
-<<<<<<< HEAD
-use anyhow::{Context, Result};
-=======
 use anyhow::{anyhow, bail, Context, Result};
 use git2::Index;
->>>>>>> e9011d85
 use serde::Serialize;
 
 use super::{
