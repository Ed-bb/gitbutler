use crate::{Config, RepositoryExt};
use anyhow::Result;
use base64::{engine::general_purpose, Engine as _};
use gitbutler_command_context::CommandContext;
use gitbutler_project::Project;
use std::collections::HashMap;
use std::path::Path;

pub trait RepoCommands {
    fn add_remote(&self, name: &str, url: &str) -> Result<()>;
    fn remotes(&self) -> Result<Vec<String>>;
    fn get_local_config(&self, key: &str) -> Result<Option<String>>;
    fn set_local_config(&self, key: &str, value: &str) -> Result<()>;
    fn check_signing_settings(&self) -> Result<bool>;
    fn read_file_from_workspace(&self, relative_path: &Path) -> Result<HashMap<String, String>>;
}

impl RepoCommands for Project {
    fn get_local_config(&self, key: &str) -> Result<Option<String>> {
        let ctx = CommandContext::open(self)?;
        let config: Config = ctx.repository().into();
        config.get_local(key)
    }

    fn set_local_config(&self, key: &str, value: &str) -> Result<()> {
        let ctx = CommandContext::open(self)?;
        let config: Config = ctx.repository().into();
        config.set_local(key, value)
    }

    fn check_signing_settings(&self) -> Result<bool> {
        let ctx = CommandContext::open(self)?;
        let signed = ctx.repository().sign_buffer(b"test");
        match signed {
            Ok(_) => Ok(true),
            Err(e) => Err(e),
        }
    }

    fn remotes(&self) -> Result<Vec<String>> {
        let ctx = CommandContext::open(self)?;
        ctx.repository().remotes_as_string()
    }

    fn add_remote(&self, name: &str, url: &str) -> Result<()> {
        let ctx = CommandContext::open(self)?;
        ctx.repository().remote(name, url)?;
        Ok(())
    }

    fn read_file_from_workspace(&self, relative_path: &Path) -> Result<HashMap<String, String>> {
        let ctx = CommandContext::open(self)?;
        let path_in_worktree = gix::path::realpath(self.path.join(relative_path))?;
        if !path_in_worktree.starts_with(self.path.clone()) {
            anyhow::bail!(
                "Path to read from at '{}' isn't in the worktree directory '{}'",
                relative_path.display(),
                self.path.display()
            );
        }

        let tree = ctx.repository().head()?.peel_to_tree()?;
        let entry = tree.get_path(relative_path)?;
        let blob = ctx.repository().find_blob(entry.id())?;

<<<<<<< HEAD
            let mut file_info = HashMap::new();

            if !blob.is_binary() {
                let content = std::str::from_utf8(blob.content())?.to_string();
                file_info.insert("content".to_string(), content);
            } else {
                let file_name = relative_path
                    .file_name()
                    .unwrap_or_default()
                    .to_string_lossy()
                    .into_owned();
                let extension = relative_path
                    .extension()
                    .unwrap_or_default()
                    .to_string_lossy()
                    .to_lowercase();

                file_info.insert("name".to_string(), file_name);
                file_info.insert("size".to_string(), blob.size().to_string());

                let image_types = [
                    ("jpg", "image/jpeg"),
                    ("jpeg", "image/jpeg"),
                    ("png", "image/png"),
                    ("gif", "image/gif"),
                    ("svg", "image/svg+xml"),
                    ("webp", "image/webp"),
                    ("bmp", "image/bmp"),
                ];

                if let Some(&(_, mime_type)) =
                    image_types.iter().find(|&&(ext, _)| ext == extension)
                {
                    let binary_content = blob.content();
                    let encoded_content = general_purpose::STANDARD.encode(binary_content);
                    file_info.insert("content".to_string(), encoded_content);
                    file_info.insert("mimeType".to_string(), mime_type.to_string());
                }
            }

            Ok(file_info)
=======
        if !blob.is_binary() {
            let content = std::str::from_utf8(blob.content())?;
            Ok(content.to_string())
>>>>>>> c5efb7f2
        } else {
            anyhow::bail!("File is binary");
        }
    }
}<|MERGE_RESOLUTION|>--- conflicted
+++ resolved
@@ -63,7 +63,7 @@
         let entry = tree.get_path(relative_path)?;
         let blob = ctx.repository().find_blob(entry.id())?;
 
-<<<<<<< HEAD
+
             let mut file_info = HashMap::new();
 
             if !blob.is_binary() {
@@ -105,13 +105,5 @@
             }
 
             Ok(file_info)
-=======
-        if !blob.is_binary() {
-            let content = std::str::from_utf8(blob.content())?;
-            Ok(content.to_string())
->>>>>>> c5efb7f2
-        } else {
-            anyhow::bail!("File is binary");
-        }
     }
 }