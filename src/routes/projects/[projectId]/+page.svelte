<script lang="ts">
	import type { LayoutData } from './$types';
	import type { Readable } from 'svelte/store';
	import type { Session } from '$lib/sessions';
	import { startOfDay } from 'date-fns';
	import type { Activity } from '$lib/sessions';
	import type { Delta } from '$lib/deltas';
	import { shortPath } from '$lib/paths';
	import { invoke } from '@tauri-apps/api';
	import { toHumanBranchName } from '$lib/branch';
	import { list as listDeltas } from '$lib/deltas';
	import { slide } from 'svelte/transition';
	import { navigating } from '$app/stores';

	const getBranch = (params: { projectId: string }) => invoke<string>('git_branch', params);

	export let data: LayoutData;
	$: project = data.project;
	$: filesStatus = data.filesStatus;
	$: recentActivity = data.recentActivity as Readable<Activity[]>;
	$: orderedSessionsFromLastFourDays = data.orderedSessionsFromLastFourDays;

	const commit = (params: {
		projectId: string;
		message: string;
		files: Array<string>;
		push: boolean;
	}) => invoke<boolean>('git_commit', params);

	let latestDeltasByDateByFile: Record<number, Record<string, Delta[][]>[]> = {};
	let commitMessage: string;
	let initiatedCommit = false;
	let filesSelectedForCommit: string[] = [];

	$: if ($navigating) {
		commitMessage = '';
		filesSelectedForCommit = [];
		initiatedCommit = false;
	}

	function doCommit() {
		if ($project) {
			commit({
				projectId: $project.id,
				message: commitMessage,
				files: filesSelectedForCommit,
				push: false
			}).then((result) => {
				commitMessage = '';
				filesSelectedForCommit = [];
				initiatedCommit = false;
			});
		}
	}

	$: if ($project) {
		latestDeltasByDateByFile = {};
		const dateSessions: Record<number, Session[]> = {};
		$orderedSessionsFromLastFourDays.forEach((session) => {
			const date = startOfDay(new Date(session.meta.startTimestampMs));
			if (dateSessions[date.getTime()]) {
				dateSessions[date.getTime()]?.push(session);
			} else {
				dateSessions[date.getTime()] = [session];
			}
		});

		const latestDateSessions: Record<number, Session[]> = Object.fromEntries(
			Object.entries(dateSessions)
				.sort((a, b) => parseInt(b[0]) - parseInt(a[0]))
				.slice(0, 3)
		); // Only show the last 3 days

		Object.keys(latestDateSessions).forEach((date: string) => {
			Promise.all(
				latestDateSessions[parseInt(date)].map(async (session) => {
					const sessionDeltas = await listDeltas({
						projectId: $project?.id ?? '',
						sessionId: session.id
					});

					const fileDeltas: Record<string, Delta[][]> = {};

					Object.keys(sessionDeltas).forEach((filePath) => {
						if (sessionDeltas[filePath].length > 0) {
							if (fileDeltas[filePath]) {
								fileDeltas[filePath]?.push(sessionDeltas[filePath]);
							} else {
								fileDeltas[filePath] = [sessionDeltas[filePath]];
							}
						}
					});
					return fileDeltas;
				})
			).then((sessionsByFile) => {
				latestDeltasByDateByFile[parseInt(date)] = sessionsByFile;
			});
		});
	}

	let gitBranch = <string | undefined>undefined;
	$: if ($project) {
		getBranch({ projectId: $project?.id }).then((branch) => {
			gitBranch = branch;
		});
	}

	// convert a list of timestamps to a sparkline
	function timestampsToSpark(tsArray: number[]) {
		let range = tsArray[0] - tsArray[tsArray.length - 1];

		let totalBuckets = 18;
		let bucketSize = range / totalBuckets;
		let buckets: number[][] = [];
		for (let i = 0; i <= totalBuckets; i++) {
			buckets.push([]);
		}
		tsArray.forEach((ts) => {
			let bucket = Math.floor((tsArray[0] - ts) / bucketSize);
			if (bucket && ts) {
				buckets[bucket].push(ts);
			}
		});

		let spark = '';
		buckets.forEach((entries) => {
			let size = entries.length;
			if (size < 1) {
				spark += '<span class="text-zinc-600">▁</span>';
			} else if (size < 2) {
				spark += '<span class="text-blue-200">▂</span>';
			} else if (size < 3) {
				spark += '<span class="text-blue-200">▃</span>';
			} else if (size < 4) {
				spark += '<span class="text-blue-200">▄</span>';
			} else if (size < 5) {
				spark += '<span class="text-blue-200">▅</span>';
			} else if (size < 6) {
				spark += '<span class="text-blue-200">▆</span>';
			} else if (size < 7) {
				spark += '<span class="text-blue-200">▇</span>';
			} else {
				spark += '<span class="text-blue-200">█</span>';
			}
		});
		return spark;
	}

	// reduce a group of sessions to a map of filename to timestamps array
	function sessionFileMap(sessions: Record<string, Delta[][]>[]): Record<string, number[]> {
		let sessionsByFile: Record<string, number[]> = {};

		for (const s of sessions) {
			for (const [filename, deltas] of Object.entries(s)) {
				let timestamps = deltas.flatMap((d) => d.map((dd) => dd.timestampMs));
				if (sessionsByFile[filename]) {
					sessionsByFile[filename] = sessionsByFile[filename].concat(timestamps).sort();
				} else {
					sessionsByFile[filename] = timestamps;
				}
			}
		}
		return sessionsByFile;
	}

	// order the sessions and summarize the changes by file
	function orderedSessions(dateSessions: Record<number, Record<string, Delta[][]>[]>) {
		return Object.entries(dateSessions)
			.sort((a, b) => parseInt(b[0]) - parseInt(a[0]))
			.map(([date, sessions]) => {
				return [date, sessionFileMap(sessions)];
			});
	}
</script>

<div class="project-section-component" style="height: calc(100vh - 118px); overflow: hidden;">
	<div class="flex h-full">
		<div
			class="main-column-containercol-span-2 mt-4"
			style="width: calc(100% * 0.66); height: calc(-126px + 100vh)"
		>
			<h1 class="flex py-4 px-8 text-xl text-zinc-300">
				{$project?.title} <span class="ml-2 text-zinc-600">Project</span>
			</h1>
			<div class="mt-4">
				<div class="recent-file-changes-container h-full w-full">
					<h2 class="mb-4 px-8 text-lg font-bold text-zinc-300">Recently changed files</h2>
					{#if latestDeltasByDateByFile === undefined}
						<div class="p-8 text-center text-zinc-400">Loading...</div>
					{:else}
						<div
							class="flex flex-col space-y-4 overflow-y-auto px-8 pb-8"
							style="height: calc(100vh - 253px);"
						>
							{#if orderedSessions(latestDeltasByDateByFile).length == 0}
								<div class="text-zinc-400">Waiting for your first file changes...</div>
							{/if}

							{#each orderedSessions(latestDeltasByDateByFile) as [dateMilliseconds, fileSessions]}
								<div class="flex flex-col">
									<div class="mb-1  text-zinc-300">
										{new Date(parseInt(dateMilliseconds)).toLocaleDateString('en-us', {
											weekday: 'long',
											year: 'numeric',
											month: 'short',
											day: 'numeric'
										})}
									</div>
									<div
										class="results-card rounded border border-zinc-700 bg-[#2F2F33] p-4 drop-shadow-lg"
									>
										{#each Object.entries(fileSessions) as filetime}
											<div class="flex flex-row justify-between">
												<div class="font-mono text-zinc-300">{filetime[0]}</div>
												<div class="font-mono text-zinc-400">
													{@html timestampsToSpark(filetime[1])}
												</div>
											</div>
										{/each}
									</div>
								</div>
							{/each}
						</div>
					{/if}
				</div>
			</div>
		</div>
		<div
			class="secondary-column-container col-span-1 flex flex-col border-l border-l-zinc-700"
			style="width: 37%;"
		>
			<div class="work-in-progress-container border-b border-zinc-700 py-4 px-4 ">
				<h2 class="mb-2 text-lg font-bold text-zinc-300">Work in Progress</h2>
				{#if gitBranch}
					<div class="w-100 mb-4 flex items-center justify-between">
						<div
							class="button group flex max-w-[200px] justify-between rounded border border-zinc-600 bg-zinc-700 py-2 px-4 text-zinc-300 shadow"
						>
							<div class="h-4 w-4">
								<svg
									text="gray"
									aria-hidden="true"
									height="16"
									viewBox="0 0 16 16"
									version="1.1"
									width="16"
									data-view-component="true"
									class="h-4 w-4 fill-zinc-400"
								>
									<path
										d="M9.5 3.25a2.25 2.25 0 1 1 3 2.122V6A2.5 2.5 0 0 1 10 8.5H6a1 1 0 0 0-1 1v1.128a2.251 2.251 0 1 1-1.5 0V5.372a2.25 2.25 0 1 1 1.5 0v1.836A2.493 2.493 0 0 1 6 7h4a1 1 0 0 0 1-1v-.628A2.25 2.25 0 0 1 9.5 3.25Zm-6 0a.75.75 0 1 0 1.5 0 .75.75 0 0 0-1.5 0Zm8.25-.75a.75.75 0 1 0 0 1.5.75.75 0 0 0 0-1.5ZM4.25 12a.75.75 0 1 0 0 1.5.75.75 0 0 0 0-1.5Z"
									/>
								</svg>
							</div>
							<div class="truncate pl-2 font-mono text-zinc-300">
								{toHumanBranchName(gitBranch)}
							</div>
							<div class="carrot flex items-center pl-3">
								<svg width="7" height="5" viewBox="0 0 7 5" fill="none" class="fill-zinc-400">
									<path
										d="M3.87796 4.56356C3.67858 4.79379 3.32142 4.79379 3.12204 4.56356L0.319371 1.32733C0.0389327 1.00351 0.268959 0.5 0.697336 0.5L6.30267 0.500001C6.73104 0.500001 6.96107 1.00351 6.68063 1.32733L3.87796 4.56356Z"
										fill="#A1A1AA"
									/>
								</svg>
							</div>
						</div>
						<div class="branch-count-container text-md hover:text-blue-500 ">6 branches</div>
					</div>
				{/if}
				{#if $filesStatus.length == 0}
					<div
						class="flex rounded border border-green-700 bg-green-900 p-4 align-middle text-green-400"
					>
						<div class="icon mr-2 h-5 w-5">
							<svg xmlns="http://www.w3.org/2000/svg" viewBox="0 0 20 20"
								><path
									fill="#4ADE80"
									fill-rule="evenodd"
									d="M2 10a8 8 0 1 0 16 0 8 8 0 0 0-16 0Zm12.16-1.44a.8.8 0 0 0-1.12-1.12L9.2 11.28 7.36 9.44a.8.8 0 0 0-1.12 1.12l2.4 2.4c.32.32.8.32 1.12 0l4.4-4.4Z"
								/></svg
							>
						</div>
						Everything is committed
					</div>
				{:else}
					<div class="rounded border border-yellow-400 bg-yellow-500 p-4 font-mono text-yellow-900">
						<ul class="pl-4">
							{#each $filesStatus as activity}
								<li class={initiatedCommit ? '-ml-5' : 'list-disc'}>
									{#if initiatedCommit}
										<input
											type="checkbox"
											bind:group={filesSelectedForCommit}
											value={activity.path}
										/>
									{/if}
									{activity.status.slice(0, 1)}
									{shortPath(activity.path)}
								</li>
							{/each}
						</ul>
					</div>
					<!-- TODO: Button needs to be hooked up -->
					<div class="mt-2 flex flex-col">
						{#if initiatedCommit}
							<div transition:slide={{ duration: 150 }}>
								<h3 class="text-base font-semibold text-zinc-200">Commit Message</h3>
								<textarea
									rows="4"
									name="message"
									placeholder="Description of changes"
									bind:value={commitMessage}
									class="mb-2 block w-full rounded-md border-0 p-4 text-zinc-200 ring-1 ring-inset ring-gray-600 placeholder:text-gray-400 focus:ring-2 focus:ring-inset focus:ring-blue-600 sm:py-1.5 sm:text-sm sm:leading-6"
								/>
							</div>
						{/if}
						<div class="w-100 flex flex-row-reverse items-center justify-between gap-4">
							{#if initiatedCommit}
								<div class="flex gap-2">
									<button
										class="w-[60px] button rounded border border-zinc-600 py-2 text-white hover:bg-zinc-800"
										on:click={() => {
											initiatedCommit = false;
										}}>✘</button
									>
									<button
										disabled={!commitMessage || filesSelectedForCommit.length == 0}
										class="{!commitMessage || filesSelectedForCommit.length == 0
											? 'bg-zinc-800 text-zinc-600'
											: ''} button rounded bg-blue-600 py-2 px-3 text-white"
										on:click={() => {
											doCommit();
											initiatedCommit = false;
											commitMessage = '';
										}}>Commit changes</button
									>
								</div>
								<div class="w-100 align-left">
									{#if filesSelectedForCommit.length == 0}
										<div>Select at least one file.</div>
									{:else if !commitMessage}
										<div>Provide a commit message.</div>
									{:else}
										<div>Are you certain of this?</div>
									{/if}
								</div>
							{:else}
								<button
<<<<<<< HEAD
									class="button rounded bg-blue-600 py-2 px-3 text-white hover:bg-blue-700"
									on:click={() => (initiatedCommit = true)}>Commit changes</button
=======
									class="button rounded bg-blue-600 py-2 px-3 text-white"
									on:click={() => {
										filesSelectedForCommit = $filesStatus.map((file) => {
											return file.path;
										});

										initiatedCommit = true;
									}}>Commit changes</button
>>>>>>> fb70af15
								>
							{/if}
						</div>
					</div>
				{/if}
			</div>
			<div
				class="recent-activity-container p-4"
				style="height: calc(100vh - 110px); overflow-y: auto;"
			>
				<h2 class="text-lg font-bold text-zinc-300">Recent Activity</h2>
				{#if $recentActivity.length == 0}
					<div class="text-zinc-400">No activity yet.</div>
				{/if}
				{#each $recentActivity as activity}
					<div
						class="recent-activity-card mt-4 mb-1 rounded border border-zinc-700 text-zinc-400 drop-shadow-lg"
					>
						<div class="flex flex-col rounded bg-[#2F2F33] p-3">
							<div class="flex flex-row justify-between pb-2 text-zinc-500">
								<div class="">
									{new Date(activity.timestampMs).toLocaleDateString('en-us', {
										weekday: 'short',
										year: 'numeric',
										month: 'short',
										day: 'numeric'
									})}
								</div>
								<div class="text-right font-mono ">{activity.type}</div>
							</div>
							<div class="rounded-b bg-[#2F2F33] text-zinc-100">{activity.message}</div>
						</div>
					</div>
				{/each}
			</div>
		</div>
	</div>
</div><|MERGE_RESOLUTION|>--- conflicted
+++ resolved
@@ -346,11 +346,8 @@
 								</div>
 							{:else}
 								<button
-<<<<<<< HEAD
-									class="button rounded bg-blue-600 py-2 px-3 text-white hover:bg-blue-700"
-									on:click={() => (initiatedCommit = true)}>Commit changes</button
-=======
-									class="button rounded bg-blue-600 py-2 px-3 text-white"
+
+									class="button rounded bg-blue-600 py-2 px-3 text-whit hover:bg-blue-700"
 									on:click={() => {
 										filesSelectedForCommit = $filesStatus.map((file) => {
 											return file.path;
@@ -358,7 +355,6 @@
 
 										initiatedCommit = true;
 									}}>Commit changes</button
->>>>>>> fb70af15
 								>
 							{/if}
 						</div>
