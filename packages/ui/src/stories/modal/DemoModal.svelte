<script lang="ts">
	import Button from '$lib/Button.svelte';
	import Modal from '$lib/Modal.svelte';
	import iconsJson from '$lib/data/icons.json';

	const { ...args }: typeof Modal = $props();

<<<<<<< HEAD
	const { ...args }: Props = $props();

	let modal = $state<ReturnType<typeof Modal>>();
=======
	let modal: Modal;
>>>>>>> d9e103d8
</script>

<Button
	onclick={() => {
		modal?.show();
	}}
>
<<<<<<< HEAD
	Show
</Button>
<Modal bind:this={modal} {...args}>
	<p>Wonderful modal content</p>
=======
<Modal bind:this={modal} {...args} onSubmit={() => console.log('submitted')}>
	A branch with the same name already exists. Do you want to merge this branch into the current
	branch?
>>>>>>> d9e103d8

	{#snippet controls(close)}
		<Button style="ghost" outline onclick={() => close()}>Cancel</Button>
		<Button style="pop" kind="solid" type="submit" onclick={() => console.log('clicked')}
			>Merge</Button
		>
	{/snippet}
</Modal><|MERGE_RESOLUTION|>--- conflicted
+++ resolved
@@ -5,30 +5,17 @@
 
 	const { ...args }: typeof Modal = $props();
 
-<<<<<<< HEAD
-	const { ...args }: Props = $props();
-
-	let modal = $state<ReturnType<typeof Modal>>();
-=======
 	let modal: Modal;
->>>>>>> d9e103d8
 </script>
 
 <Button
 	onclick={() => {
 		modal?.show();
-	}}
+	}}>Show</Button
 >
-<<<<<<< HEAD
-	Show
-</Button>
-<Modal bind:this={modal} {...args}>
-	<p>Wonderful modal content</p>
-=======
 <Modal bind:this={modal} {...args} onSubmit={() => console.log('submitted')}>
 	A branch with the same name already exists. Do you want to merge this branch into the current
 	branch?
->>>>>>> d9e103d8
 
 	{#snippet controls(close)}
 		<Button style="ghost" outline onclick={() => close()}>Cancel</Button>
